{
  "name": "serverless-domain-manager",
<<<<<<< HEAD
  "version": "1.2.0",
=======
  "version": "1.1.25",
>>>>>>> c12de08f
  "engines": {
    "node": ">=4.0"
  },
  "description": "Serverless plugin for managing custom domains with API Gateways.",
  "author": "Amplify Education Inc",
  "license": "MIT",
  "repository": {
    "type": "git",
    "url": "https://github.com/amplify-education/serverless-domain-manager"
  },
  "keywords": [
    "serverless plugin custom domain",
    "custom domain",
    "serverless plugins",
    "api gateway",
    "lambda",
    "aws",
    "aws lambda",
    "amazon",
    "amazon web services",
    "serverless.com",
    "domain manager"
  ],
  "main": "index.js",
  "bin": {},
  "scripts": {
    "test": "node ./node_modules/istanbul/lib/cli.js cover _mocha -- -R spec && node ./node_modules/istanbul/lib/cli.js check-coverage --line 70 coverage/coverage.json",
    "lint": "eslint ."
  },
  "devDependencies": {
    "aws-sdk-mock": "^1.6.1",
    "chai": "^3.5.0",
    "eslint": "^3.18.0",
    "eslint-config-airbnb": "^14.1.0",
    "eslint-plugin-import": "^2.2.0",
    "eslint-plugin-jsx-a11y": "^4.0.0",
    "eslint-plugin-react": "^6.10.3",
    "istanbul": "^0.4.5",
    "mocha": "^2.2.5"
  },
  "dependencies": {
    "aws-sdk": "^2.2.33",
    "chalk": "^2.0.1"
  }
}<|MERGE_RESOLUTION|>--- conflicted
+++ resolved
@@ -1,10 +1,6 @@
 {
   "name": "serverless-domain-manager",
-<<<<<<< HEAD
-  "version": "1.2.0",
-=======
-  "version": "1.1.25",
->>>>>>> c12de08f
+  "version": "2.0.0",
   "engines": {
     "node": ">=4.0"
   },
