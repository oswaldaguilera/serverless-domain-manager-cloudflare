# serverless-domain-manager
[![serverless](http://public.serverless.com/badges/v3.svg)](http://www.serverless.com)
[![Build Status](https://travis-ci.org/amplify-education/serverless-domain-manager.svg?branch=master)](https://travis-ci.org/amplify-education/serverless-domain-manager)
[![npm version](https://badge.fury.io/js/serverless-domain-manager.svg)](https://badge.fury.io/js/serverless-domain-manager)
[![MIT licensed](https://img.shields.io/badge/license-MIT-blue.svg)](https://raw.githubusercontent.com/amplify-education/serverless-domain-manager/master/LICENSE)
[![Codacy Badge](https://api.codacy.com/project/badge/Grade/235fe249b8354a3db0cc5926dba47899)](https://www.codacy.com/app/CFER/serverless-domain-manager?utm_source=github.com&utm_medium=referral&utm_content=amplify-education/serverless-domain-manager&utm_campaign=badger)
[![npm downloads](https://img.shields.io/npm/dt/serverless-domain-manager.svg?style=flat)](https://www.npmjs.com/package/serverless-domain-manager)

Create custom domain names that your lambda can deploy to with serverless. Allows for base path mapping when deploying and deletion of domain names.

# About Amplify
Amplify builds innovative and compelling digital educational products that empower teachers and students across the country. We have a long history as the leading innovator in K-12 education - and have been described as the best tech company in education and the best education company in tech. While others try to shrink the learning experience into the technology, we use technology to expand what is possible in real classrooms with real students and teachers.

Learn more at https://www.amplify.com

# Getting Started

## Prerequisites
Make sure you have the following installed before starting:
* [nodejs](https://nodejs.org/en/download/)
* [npm](https://www.npmjs.com/get-npm?utm_source=house&utm_medium=homepage&utm_campaign=free%20orgs&utm_term=Install%20npm)
* [serverless](https://serverless.com/framework/docs/providers/aws/guide/installation/)

The IAM role that is deploying the lambda will need the following permissions:
```
acm:ListCertificates                *
apigateway:GET                      /domainnames/*
apigateway:DELETE                   /domainnames/*
apigateway:POST                     /domainnames
apigateway:POST                     /domainnames/*/basepathmappings
cloudfront:UpdateDistribution       *
route53:ListHostedZones             *
route53:ChangeResourceRecordSets    hostedzone/{HostedZoneId}
route53:GetHostedZone               hostedzone/{HostedZoneId}
route53:ListResourceRecordSets      hostedzone/{HostedZoneId}
```
### CloudFormation
Alternatively you can generate an least privileged IAM Managed Policy for deployment with this:

[deployment policy cloudformation template](scripts/cloudformation/serverless-domain-manager-deploy-policy.yaml)

## Installing
```
# From npm (recommended)
npm install serverless-domain-manager --save-dev
```

Then make the following edits to your serverless.yaml file:

Add the plugin.

```yaml
plugins:
  - serverless-domain-manager
<<<<<<< HEAD

custom:
  customDomain:
    basePath:
    domainName:
    stage:
    certificateName:
    createRoute53Record: true
    endpointType:
    certificateRegion:
=======
>>>>>>> 582bd024
```

Add the plugin configuration (example for `serverless.foo.com/api`).

```yaml
custom:
  customDomain:
    domainName: serverless.foo.com
<<<<<<< HEAD
    stage: dev
    endpointType: 'regional'
    certificateRegion: 'eu-west-1'

```

If certificateName is not provided, the certificate will be chosen using the domain name.  
If certificateName is blank, an error will be thrown.  
If createRoute53Record is blank or not provided, it defaults to true.  
Stage is optional, and if not specified will default to the user-provided stage option, or the
stage specified in the provider section of serverless.yaml (Serverless defaults to 'dev' if this
is unset).  
`endpointType` - accepts the values `regional` and `edge`. default is `edge`.  
`certificateRegion` - The region of the acm certificate, should be used only if `endpointType` is `regional`.  
If `endpointType` is `edge` it looks for certificates only in `us-east-1`
=======
    stage: ci
    basePath: api
    certificateName: *.foo.com
    createRoute53Record: true
```

| Parameter Name | Default Value | Description |
| --- | --- | --- |
| domainName _(Required)_ | | The domain name to be created in API Gateway and Route53 (if enabled) for this API. |
| basePath | `(none)` | The base path that will prepend all API endpoints. |
| stage | Value of `--stage`, or `provider.stage` (serverless will default to `dev` if unset) | The stage to create the domain name for. This parameter allows you to specify a different stage for the domain name than the stage specified for the serverless deployment. |
| certificateName | Closest match | The name of a specific certificate from Certificate Manager to use with this API. If not specified, the closest match will be used (i.e. for a given domain name `api.example.com`, a certificate for `api.example.com` will take precedence over a `*.example.com` certificate). <br><br> Note: Edge-optimized endpoints require that the certificate be located in `us-east-1` to be used with the CloudFront distribution. |
| createRoute53Record | `true` | Toggles whether or not the plugin will create a CNAME record in Route53 mapping the `domainName` to the generated distribution domain name. |
>>>>>>> 582bd024


## Running

To create the custom domain:
```
serverless create_domain
```

To deploy with the custom domain:
```
severless deploy
```

To remove the created custom domain:
```
serverless delete_domain
```
# How it works
Creating the custom domain takes advantage of Amazon's Certificate Manager to assign a certificate to the given domain name. Based on already created certificate names, the plugin will search for the certificate that resembles the custom domain's name the most and assign the ARN to that domain name. The plugin then creates the proper A Alias records for the domain through Route 53. Once the domain name is set it takes up to 40 minutes before it is initialized. After the certificate is initialized, `sls deploy` will create the base path mapping and assign the lambda to the custom domain name through CloudFront.

## Running Tests
To run the test:
```
npm test
```
All tests should pass.

If there is an error update the node_module inside the serverless-vpc-discovery folder:
```
npm install
```

# Known Issues
* (5/23/2017) CloudFormation does not support changing the base path from empty to something or vice a versa. You must run `sls remove` to remove the base path mapping.

# Responsible Disclosure
If you have any security issue to report, contact project maintainers privately.
You can reach us at <github@amplify.com>

# Contributing
We welcome pull requests! For your pull request to be accepted smoothly, we suggest that you:
1. For any sizable change, first open a GitHub issue to discuss your idea.
2. Create a pull request.  Explain why you want to make the change and what it’s for.
We’ll try to answer any PR’s promptly.<|MERGE_RESOLUTION|>--- conflicted
+++ resolved
@@ -52,19 +52,6 @@
 ```yaml
 plugins:
   - serverless-domain-manager
-<<<<<<< HEAD
-
-custom:
-  customDomain:
-    basePath:
-    domainName:
-    stage:
-    certificateName:
-    createRoute53Record: true
-    endpointType:
-    certificateRegion:
-=======
->>>>>>> 582bd024
 ```
 
 Add the plugin configuration (example for `serverless.foo.com/api`).
@@ -73,27 +60,12 @@
 custom:
   customDomain:
     domainName: serverless.foo.com
-<<<<<<< HEAD
-    stage: dev
-    endpointType: 'regional'
-    certificateRegion: 'eu-west-1'
-
-```
-
-If certificateName is not provided, the certificate will be chosen using the domain name.  
-If certificateName is blank, an error will be thrown.  
-If createRoute53Record is blank or not provided, it defaults to true.  
-Stage is optional, and if not specified will default to the user-provided stage option, or the
-stage specified in the provider section of serverless.yaml (Serverless defaults to 'dev' if this
-is unset).  
-`endpointType` - accepts the values `regional` and `edge`. default is `edge`.  
-`certificateRegion` - The region of the acm certificate, should be used only if `endpointType` is `regional`.  
-If `endpointType` is `edge` it looks for certificates only in `us-east-1`
-=======
     stage: ci
     basePath: api
     certificateName: *.foo.com
     createRoute53Record: true
+    endpointType: 'regional'
+    certificateRegion: 'eu-west-1'
 ```
 
 | Parameter Name | Default Value | Description |
@@ -103,7 +75,8 @@
 | stage | Value of `--stage`, or `provider.stage` (serverless will default to `dev` if unset) | The stage to create the domain name for. This parameter allows you to specify a different stage for the domain name than the stage specified for the serverless deployment. |
 | certificateName | Closest match | The name of a specific certificate from Certificate Manager to use with this API. If not specified, the closest match will be used (i.e. for a given domain name `api.example.com`, a certificate for `api.example.com` will take precedence over a `*.example.com` certificate). <br><br> Note: Edge-optimized endpoints require that the certificate be located in `us-east-1` to be used with the CloudFront distribution. |
 | createRoute53Record | `true` | Toggles whether or not the plugin will create a CNAME record in Route53 mapping the `domainName` to the generated distribution domain name. |
->>>>>>> 582bd024
+| endpointType | edge | Defines the endpoint type, accepts `regional` or `edge`. |
+| certificateRegion | `(none)` | The region of the acm certificate, should be used only if `endpointType` is `regional`. If `endpointType` is `edge` it looks for certificates only in `us-east-1` |
 
 
 ## Running
