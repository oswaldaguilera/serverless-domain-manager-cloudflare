import {HTTPOptions} from "aws-sdk";

export interface CustomDomain { // tslint:disable-line
    domainName: string;
    basePath: string | undefined;
    stage: string | undefined;
    certificateName: string | undefined;
    certificateArn: string | undefined;
    createRoute53Record: boolean | undefined;
    route53Profile: string | undefined;
    route53Region: string | undefined;
    endpointType: string | undefined;
    apiType: string | undefined;
    hostedZoneId: string | undefined;
    hostedZonePrivate: boolean | undefined;
    enabled: boolean | string | undefined;
    securityPolicy: string | undefined;
    autoDomain: boolean | undefined;
    autoDomainWaitFor: string | undefined;
    allowPathMatching: boolean | undefined;
    route53Params: Route53Params | undefined;
    preserveExternalPathMappings: boolean | undefined;
}

export interface ServerlessInstance { // tslint:disable-line
    service: {
        service: string
        provider: {
            stage: string
            stackName: string
            compiledCloudFormationTemplate: {
                Outputs: any,
            },
            apiGateway: {
                restApiId: string,
                websocketApiId: string,
            },
            tags: Tags,
            stackTags: Tags,
        }
        custom: {
<<<<<<< HEAD
            customDomain: {
                domainName: string,
                basePath: string | undefined,
                stage: string | undefined,
                certificateName: string | undefined,
                certificateArn: string | undefined,
                createRoute53Record: boolean | undefined,
                createRoute53IPv6Record: boolean | undefined,
                endpointType: string | undefined,
                apiType: string | undefined,
                hostedZoneId: string | undefined,
                hostedZonePrivate: boolean | undefined,
                enabled: boolean | string | undefined,
                securityPolicy: string | undefined,
            },
=======
            customDomain?: CustomDomain,
            customDomains?: CustomDomain[],
>>>>>>> 79b4af82
        },
    };
    providers: {
        aws: {
            sdk: {
                APIGateway: any,
                ApiGatewayV2: any,
                Route53: any,
                CloudFormation: any,
                ACM: any,
                config: {
                    httpOptions: HTTPOptions,
                    update(toUpdate: object): void,
                },
                SharedIniFileCredentials: any,
            }
            getCredentials(),
            getRegion(),
        },
    };
    cli: {
        log(str: string, entity?: string),
        consoleLog(str: any),
    };
    addServiceOutputSection?(name: string, data: string[]);
}

export interface ServerlessOptions { // tslint:disable-line
    stage: string;
}

interface ServerlessProgress {
    update(message: string): void
    remove(): void
}

export interface ServerlessProgressFactory {
    get(name: string): ServerlessProgress;
}

export interface ServerlessUtils {
    log: ((message: string) => void) & {
        error(message: string): void
        verbose(message: string): void
        warning(message: string): void
    }
    progress: ServerlessProgressFactory
}


export interface Route53Params {
    routingPolicy: 'simple' | 'latency' | 'weighted' | undefined;
    weight: number | undefined;
    setIdentifier: string | undefined;
    healthCheckId: string | undefined;
}

export interface Tags {
    [key: string]: string;
}<|MERGE_RESOLUTION|>--- conflicted
+++ resolved
@@ -39,26 +39,8 @@
             stackTags: Tags,
         }
         custom: {
-<<<<<<< HEAD
-            customDomain: {
-                domainName: string,
-                basePath: string | undefined,
-                stage: string | undefined,
-                certificateName: string | undefined,
-                certificateArn: string | undefined,
-                createRoute53Record: boolean | undefined,
-                createRoute53IPv6Record: boolean | undefined,
-                endpointType: string | undefined,
-                apiType: string | undefined,
-                hostedZoneId: string | undefined,
-                hostedZonePrivate: boolean | undefined,
-                enabled: boolean | string | undefined,
-                securityPolicy: string | undefined,
-            },
-=======
             customDomain?: CustomDomain,
             customDomains?: CustomDomain[],
->>>>>>> 79b4af82
         },
     };
     providers: {
